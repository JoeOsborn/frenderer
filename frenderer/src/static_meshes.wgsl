--- conflicted
+++ resolved
@@ -101,11 +101,7 @@
 }
 
 // Now our fragment shader needs a global uniform of colors.
-<<<<<<< HEAD
-// Without storage buffers we can't support more than 4096KB i.e. 256 colors (4*4*256=4096)
-=======
 // Without storage buffers we can't support more than 4096KB i.e. 256 colors.
->>>>>>> 8665cf76
 @group(1) @binding(0)
 var<uniform> mat_diffuse: array<vec4<f32>, 256>;
 
