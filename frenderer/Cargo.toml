--- conflicted
+++ resolved
@@ -1,10 +1,6 @@
 [package]
 name = "frenderer"
-<<<<<<< HEAD
-version = "0.7.9"
-=======
 version = "0.8.0"
->>>>>>> 8665cf76
 edition = "2021"
 license="GPL-3.0-or-later"
 description = "The friendly WGPU renderer."
